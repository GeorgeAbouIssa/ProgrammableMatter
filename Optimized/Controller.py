--- conflicted
+++ resolved
@@ -26,11 +26,6 @@
         # Create visualizer with default animation speed
         self.animation_speed = 0.05  # Default animation speed (seconds)
         self.vis = Visualizer(grid_size, [], self.start_positions, self.animation_speed)
-<<<<<<< HEAD
-        self.vis.controller = self  # Add this line
-=======
-        self.vis.controller = self
->>>>>>> 765270bd
         self.vis.draw_grid()
         plt.show(block=False)  # Show grid before printing anything
 
